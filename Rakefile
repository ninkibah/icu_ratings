--- conflicted
+++ resolved
@@ -12,11 +12,7 @@
     gem.homepage         = "http://github.com/sanichi/icu_ratings"
     gem.authors          = ["Mark Orr"]
     gem.email            = "mark.j.l.orr@googlemail.com"
-<<<<<<< HEAD
-    gem.files            = FileList['{lib,spec}/**/*', 'README.rdoc', 'LICENCE', 'VERSION.yml', '.gitignore', '.autotest']
-=======
-    gem.files            = FileList['{lib,spec}/**/*', 'README.rdoc', 'LICENCE']
->>>>>>> bad827d5
+    gem.files            = FileList['{lib,spec}/**/*', 'README.rdoc', 'LICENCE', 'VERSION.yml']
     gem.has_rdoc         = true
     gem.extra_rdoc_files = ['README.rdoc', 'LICENCE'],
     gem.rdoc_options     = ["--charset=utf-8"]
